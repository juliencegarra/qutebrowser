# vim: ft=python fileencoding=utf-8 sts=4 sw=4 et:

# Copyright 2014-2019 Florian Bruhin (The Compiler) <mail@qutebrowser.org>
#
# This file is part of qutebrowser.
#
# qutebrowser is free software: you can redistribute it and/or modify
# it under the terms of the GNU General Public License as published by
# the Free Software Foundation, either version 3 of the License, or
# (at your option) any later version.
#
# qutebrowser is distributed in the hope that it will be useful,
# but WITHOUT ANY WARRANTY; without even the implied warranty of
# MERCHANTABILITY or FITNESS FOR A PARTICULAR PURPOSE.  See the
# GNU General Public License for more details.
#
# You should have received a copy of the GNU General Public License
# along with qutebrowser.  If not, see <http://www.gnu.org/licenses/>.

"""Our own QKeySequence-like class and related utilities."""

import itertools
import typing

import attr
from PyQt5.QtCore import Qt, QEvent
from PyQt5.QtGui import QKeySequence, QKeyEvent

from qutebrowser.utils import utils


# Map Qt::Key values to their Qt::KeyboardModifier value.
_MODIFIER_MAP = {
    Qt.Key_Shift: Qt.ShiftModifier,
    Qt.Key_Control: Qt.ControlModifier,
    Qt.Key_Alt: Qt.AltModifier,
    Qt.Key_Meta: Qt.MetaModifier,
    Qt.Key_AltGr: Qt.GroupSwitchModifier,
    Qt.Key_Mode_switch: Qt.GroupSwitchModifier,
}


<<<<<<< HEAD
def _build_special_names():
    """Build _SPECIAL_NAMES dict from the special_names_str mapping below.
=======
def _assert_plain_key(key):
    """Make sure this is a key without KeyboardModifiers mixed in."""
    assert not key & Qt.KeyboardModifierMask, hex(key)


def _assert_plain_modifier(key):
    """Make sure this is a modifier without a key mixed in."""
    assert not key & ~Qt.KeyboardModifierMask, hex(key)


def _is_printable(key):
    _assert_plain_key(key)
    return key <= 0xff and key not in [Qt.Key_Space, 0x0]


def is_special_hint_mode(key, modifiers):
    """Check whether this key should clear the keychain in hint mode.

    When we press "s<Escape>", we don't want <Escape> to be handled as part of
    a key chain in hint mode.
    """
    _assert_plain_key(key)
    _assert_plain_modifier(modifiers)
    if is_modifier_key(key):
        return False
    return not (_is_printable(key) and
                modifiers in [Qt.ShiftModifier, Qt.NoModifier,
                              Qt.KeypadModifier])


def is_special(key, modifiers):
    """Check whether this key requires special key syntax."""
    _assert_plain_key(key)
    _assert_plain_modifier(modifiers)
    return not (_is_printable(key) and
                modifiers in [Qt.ShiftModifier, Qt.NoModifier])


def is_modifier_key(key):
    """Test whether the given key is a modifier.

    This only considers keys which are part of Qt::KeyboardModifiers, i.e.
    which would interrupt a key chain like "yY" when handled.
    """
    _assert_plain_key(key)
    return key in _MODIFIER_MAP
>>>>>>> e720df22

    The reason we don't do this directly is that certain Qt versions don't have
    all the keys, so we want to ignore AttributeErrors.
    """
    special_names_str = {
        # Some keys handled in a weird way by QKeySequence::toString.
        # See https://bugreports.qt.io/browse/QTBUG-40030
        # Most are unlikely to be ever needed, but you never know ;)
        # For dead/combining keys, we return the corresponding non-combining
        # key, as that's easier to add to the config.

        'Super_L': 'Super L',
        'Super_R': 'Super R',
        'Hyper_L': 'Hyper L',
        'Hyper_R': 'Hyper R',
        'Direction_L': 'Direction L',
        'Direction_R': 'Direction R',

        'Shift': 'Shift',
        'Control': 'Control',
        'Meta': 'Meta',
        'Alt': 'Alt',

        'AltGr': 'AltGr',
        'Multi_key': 'Multi key',
        'SingleCandidate': 'Single Candidate',
        'Mode_switch': 'Mode switch',
        'Dead_Grave': '`',
        'Dead_Acute': '´',
        'Dead_Circumflex': '^',
        'Dead_Tilde': '~',
        'Dead_Macron': '¯',
        'Dead_Breve': '˘',
        'Dead_Abovedot': '˙',
        'Dead_Diaeresis': '¨',
        'Dead_Abovering': '˚',
        'Dead_Doubleacute': '˝',
        'Dead_Caron': 'ˇ',
        'Dead_Cedilla': '¸',
        'Dead_Ogonek': '˛',
        'Dead_Iota': 'Iota',
        'Dead_Voiced_Sound': 'Voiced Sound',
        'Dead_Semivoiced_Sound': 'Semivoiced Sound',
        'Dead_Belowdot': 'Belowdot',
        'Dead_Hook': 'Hook',
        'Dead_Horn': 'Horn',

        'Dead_Stroke': '̵',
        'Dead_Abovecomma': '̓',
        'Dead_Abovereversedcomma': '̔',
        'Dead_Doublegrave': '̏',
        'Dead_Belowring': '̥',
        'Dead_Belowmacron': '̱',
        'Dead_Belowcircumflex': '̭',
        'Dead_Belowtilde': '̰',
        'Dead_Belowbreve': '̮',
        'Dead_Belowdiaeresis': '̤',
        'Dead_Invertedbreve': '̑',
        'Dead_Belowcomma': '̦',
        'Dead_Currency': '¤',
        'Dead_a': 'a',
        'Dead_A': 'A',
        'Dead_e': 'e',
        'Dead_E': 'E',
        'Dead_i': 'i',
        'Dead_I': 'I',
        'Dead_o': 'o',
        'Dead_O': 'O',
        'Dead_u': 'u',
        'Dead_U': 'U',
        'Dead_Small_Schwa': 'ə',
        'Dead_Capital_Schwa': 'Ə',
        'Dead_Greek': 'Greek',
        'Dead_Lowline': '̲',
        'Dead_Aboveverticalline': '̍',
        'Dead_Belowverticalline': '\u0329',
        'Dead_Longsolidusoverlay': '̸',

        'Memo': 'Memo',
        'ToDoList': 'To Do List',
        'Calendar': 'Calendar',
        'ContrastAdjust': 'Contrast Adjust',
        'LaunchG': 'Launch (G)',
        'LaunchH': 'Launch (H)',

        'MediaLast': 'Media Last',

        'unknown': 'Unknown',

        # For some keys, we just want a different name
        'Escape': 'Escape',
    }
    special_names = {0x0: 'nil'}

    for k, v in special_names_str.items():
        try:
            special_names[getattr(Qt, 'Key_' + k)] = v
        except AttributeError:  # pragma: no cover
            pass

    return special_names


_SPECIAL_NAMES = _build_special_names()


def _assert_plain_key(key):
    """Make sure this is a key without KeyboardModifiers mixed in."""
    assert not key & Qt.KeyboardModifierMask, hex(key)


def _assert_plain_modifier(key):
    """Make sure this is a modifier without a key mixed in."""
    assert not key & ~Qt.KeyboardModifierMask, hex(key)


def _is_printable(key):
    _assert_plain_key(key)
    return key <= 0xff and key not in [Qt.Key_Space, 0x0]


def _is_surrogate(key):
    """Check if a codepoint is a UTF-16 surrogate.

    UTF-16 surrogates are a reserved range of Unicode from 0xd800
    to 0xd8ff, used to encode Unicode codepoints above the BMP
    (Base Multilingual Plane).
    """
    return 0xd800 <= key <= 0xdfff


def is_special(key, modifiers):
    """Check whether this key requires special key syntax."""
    _assert_plain_key(key)
    _assert_plain_modifier(modifiers)
    return not (_is_printable(key) and
                modifiers in [Qt.ShiftModifier, Qt.NoModifier,
                              Qt.KeypadModifier])


def is_modifier_key(key):
    """Test whether the given key is a modifier.

    This only considers keys which are part of Qt::KeyboardModifiers, i.e.
    which would interrupt a key chain like "yY" when handled.
    """
    _assert_plain_key(key)
    return key in _MODIFIER_MAP


def _remap_unicode(key, text):
    """Work around QtKeyEvent's bad values for high codepoints.

    QKeyEvent handles higher unicode codepoints poorly (see
    QTBUG-72776). It uses UTF-16 to handle key events, and for
    higher codepoints that require UTF-16 surrogates (e.g. emoji
    and some CJK characters), it sets the keycode to just the
    upper half of the surrogate, which renders it useless, and
    breaks UTF-8 encoding, causing crashes. So we detect this
    case, and reassign the key code to be the full Unicode
    codepoint, which we can recover from the text() property,
    wihch has the full character.
    """
    if _is_surrogate(key):
        if len(text) != 1:
            raise KeyParseError(text, "Expected 1 character for surrogate, "
                                "but got {}!".format(len(text)))
        return ord(text[0])
    return key


def _check_valid_utf8(s, data):
    """Make sure the given string is valid UTF-8.

    Makes sure there are no chars where Qt did fall back to weird UTF-16
    surrogates.
    """
    try:
        s.encode('utf-8')
    except UnicodeEncodeError as e:  # pragma: no cover
        raise ValueError("Invalid encoding in 0x{:x} -> {}: {}"
                         .format(data, s, e))


def _key_to_string(key):
    """Convert a Qt::Key member to a meaningful name.

    Args:
        key: A Qt::Key member.

    Return:
        A name of the key as a string.
    """
    _assert_plain_key(key)

    if key in _SPECIAL_NAMES:
        return _SPECIAL_NAMES[key]

    result = QKeySequence(key).toString()
    _check_valid_utf8(result, key)
    return result


def _modifiers_to_string(modifiers):
    """Convert the given Qt::KeyboardModifiers to a string.

    Handles Qt.GroupSwitchModifier because Qt doesn't handle that as a
    modifier.
    """
    _assert_plain_modifier(modifiers)
    if modifiers & Qt.GroupSwitchModifier:
        modifiers &= ~Qt.GroupSwitchModifier
        result = 'AltGr+'
    else:
        result = ''

    result += QKeySequence(modifiers).toString()

    _check_valid_utf8(result, modifiers)
    return result


class KeyParseError(Exception):

    """Raised by _parse_single_key/parse_keystring on parse errors."""

    def __init__(self, keystr, error):
        if keystr is None:
            msg = "Could not parse keystring: {}".format(error)
        else:
            msg = "Could not parse {!r}: {}".format(keystr, error)
        super().__init__(msg)


def _parse_keystring(keystr):
    key = ''
    special = False
    for c in keystr:
        if c == '>':
            if special:
                yield _parse_special_key(key)
                key = ''
                special = False
            else:
                yield '>'
                assert not key, key
        elif c == '<':
            special = True
        elif special:
            key += c
        else:
            yield _parse_single_key(c)
    if special:
        yield '<'
        for c in key:
            yield _parse_single_key(c)


def _parse_special_key(keystr):
    """Normalize a keystring like Ctrl-Q to a keystring like Ctrl+Q.

    Args:
        keystr: The key combination as a string.

    Return:
        The normalized keystring.
    """
    keystr = keystr.lower()
    replacements = (
        ('control', 'ctrl'),
        ('windows', 'meta'),
        ('mod4', 'meta'),
        ('command', 'meta'),
        ('cmd', 'meta'),
        ('mod1', 'alt'),
        ('less', '<'),
        ('greater', '>'),
    )
    for (orig, repl) in replacements:
        keystr = keystr.replace(orig, repl)

    for mod in ['ctrl', 'meta', 'alt', 'shift', 'num']:
        keystr = keystr.replace(mod + '-', mod + '+')
    return keystr


def _parse_single_key(keystr):
    """Get a keystring for QKeySequence for a single key."""
    return 'Shift+' + keystr if keystr.isupper() else keystr


@attr.s
class KeyInfo:

    """A key with optional modifiers.

    Attributes:
        key: A Qt::Key member.
        modifiers: A Qt::KeyboardModifiers enum value.
    """

    key = attr.ib()
    modifiers = attr.ib()

    @classmethod
    def from_event(cls, e):
        return cls(_remap_unicode(e.key(), e.text()), e.modifiers())

    def __str__(self):
        """Convert this KeyInfo to a meaningful name.

        Return:
            A name of the key (combination) as a string.
        """
        key_string = _key_to_string(self.key)
        modifiers = int(self.modifiers)

        if self.key in _MODIFIER_MAP:
            # Don't return e.g. <Shift+Shift>
            modifiers &= ~_MODIFIER_MAP[self.key]
        elif _is_printable(self.key):
            # "normal" binding
            if not key_string:  # pragma: no cover
                raise ValueError("Got empty string for key 0x{:x}!"
                                 .format(self.key))

            assert len(key_string) == 1, key_string
            if self.modifiers == Qt.ShiftModifier:
                assert not is_special(self.key, self.modifiers)
                return key_string.upper()
            elif self.modifiers == Qt.NoModifier:
                assert not is_special(self.key, self.modifiers)
                return key_string.lower()
            else:
                # Use special binding syntax, but <Ctrl-a> instead of <Ctrl-A>
                key_string = key_string.lower()

        # "special" binding
        assert is_special(self.key, self.modifiers)
        modifier_string = _modifiers_to_string(modifiers)
        return '<{}{}>'.format(modifier_string, key_string)

    def text(self):
        """Get the text which would be displayed when pressing this key."""
        control = {
            Qt.Key_Space: ' ',
            Qt.Key_Tab: '\t',
            Qt.Key_Backspace: '\b',
            Qt.Key_Return: '\r',
            Qt.Key_Enter: '\r',
            Qt.Key_Escape: '\x1b',
        }

        if self.key in control:
            return control[self.key]
        elif not _is_printable(self.key):
            return ''

        text = QKeySequence(self.key).toString()
        if not self.modifiers & Qt.ShiftModifier:
            text = text.lower()
        return text

    def to_event(self, typ=QEvent.KeyPress):
        """Get a QKeyEvent from this KeyInfo."""
        return QKeyEvent(typ, self.key, self.modifiers, self.text())

    def to_int(self):
        """Get the key as an integer (with key/modifiers)."""
        return int(self.key) | int(self.modifiers)


class KeySequence:

    """A sequence of key presses.

    This internally uses chained QKeySequence objects and exposes a nicer
    interface over it.

    NOTE: While private members of this class are in theory mutable, they must
    not be mutated in order to ensure consistent hashing.

    Attributes:
        _sequences: A list of QKeySequence

    Class attributes:
        _MAX_LEN: The maximum amount of keys in a QKeySequence.
    """

    _MAX_LEN = 4

    def __init__(self, *keys):
        self._sequences = []
        for sub in utils.chunk(keys, self._MAX_LEN):
            args = [self._convert_key(key) for key in sub]
            sequence = QKeySequence(*args)
            self._sequences.append(sequence)
        if keys:
            assert self
        self._validate()

    def _convert_key(self, key):
        """Convert a single key for QKeySequence."""
        assert isinstance(key, (int, Qt.KeyboardModifiers)), key
        return int(key)

    def __str__(self):
        parts = []
        for info in self:
            parts.append(str(info))
        return ''.join(parts)

    def __iter__(self):
        """Iterate over KeyInfo objects."""
        for key_and_modifiers in self._iter_keys():
            key = int(key_and_modifiers) & ~Qt.KeyboardModifierMask
            modifiers = Qt.KeyboardModifiers(int(key_and_modifiers) &
                                             Qt.KeyboardModifierMask)
            yield KeyInfo(key=key, modifiers=modifiers)

    def __repr__(self):
        return utils.get_repr(self, keys=str(self))

    def __lt__(self, other):
        # pylint: disable=protected-access
        return self._sequences < other._sequences

    def __gt__(self, other):
        # pylint: disable=protected-access
        return self._sequences > other._sequences

    def __le__(self, other):
        # pylint: disable=protected-access
        return self._sequences <= other._sequences

    def __ge__(self, other):
        # pylint: disable=protected-access
        return self._sequences >= other._sequences

    def __eq__(self, other):
        # pylint: disable=protected-access
        return self._sequences == other._sequences

    def __ne__(self, other):
        # pylint: disable=protected-access
        return self._sequences != other._sequences

    def __hash__(self):
        return hash(tuple(self._sequences))

    def __len__(self):
        return sum(len(seq) for seq in self._sequences)

    def __bool__(self):
        return bool(self._sequences)

    def __getitem__(self, item):
        if isinstance(item, slice):
            keys = list(self._iter_keys())
            return self.__class__(*keys[item])
        else:
            infos = list(self)
            return infos[item]

    def _iter_keys(self):
        return itertools.chain.from_iterable(self._sequences)

    def _validate(self, keystr=None):
        for info in self:
            if info.key < Qt.Key_Space or info.key >= Qt.Key_unknown:
                raise KeyParseError(keystr, "Got invalid key!")

        for seq in self._sequences:
            if not seq:
                raise KeyParseError(keystr, "Got invalid key!")

    def matches(self, other):
        """Check whether the given KeySequence matches with this one.

        We store multiple QKeySequences with <= 4 keys each, so we need to
        match those pair-wise, and account for an unequal amount of sequences
        as well.
        """
        # pylint: disable=protected-access

        if len(self._sequences) > len(other._sequences):
            # If we entered more sequences than there are in the config,
            # there's no way there can be a match.
            return QKeySequence.NoMatch

        for entered, configured in zip(self._sequences, other._sequences):
            # If we get NoMatch/PartialMatch in a sequence, we can abort there.
            match = entered.matches(configured)
            if match != QKeySequence.ExactMatch:
                return match

        # We checked all common sequences and they had an ExactMatch.
        #
        # If there's still more sequences configured than entered, that's a
        # PartialMatch, as more keypresses can still follow and new sequences
        # will appear which we didn't check above.
        #
        # If there's the same amount of sequences configured and entered,
        # that's an EqualMatch.
        if len(self._sequences) == len(other._sequences):
            return QKeySequence.ExactMatch
        elif len(self._sequences) < len(other._sequences):
            return QKeySequence.PartialMatch
        else:
            raise utils.Unreachable("self={!r} other={!r}".format(self, other))

    def append_event(self, ev):
        """Create a new KeySequence object with the given QKeyEvent added."""
        key = _remap_unicode(ev.key(), ev.text())
        modifiers = ev.modifiers()

        _assert_plain_key(key)
        _assert_plain_modifier(modifiers)

        if key == 0x0:
            raise KeyParseError(None, "Got nil key!")

        # We always remove Qt.GroupSwitchModifier because QKeySequence has no
        # way to mention that in a binding anyways...
        modifiers &= ~Qt.GroupSwitchModifier

        # We change Qt.Key_Backtab to Key_Tab here because nobody would
        # configure "Shift-Backtab" in their config.
        if modifiers & Qt.ShiftModifier and key == Qt.Key_Backtab:
            key = Qt.Key_Tab

        # We don't care about a shift modifier with symbols (Shift-: should
        # match a : binding even though we typed it with a shift on an
        # US-keyboard)
        #
        # However, we *do* care about Shift being involved if we got an
        # upper-case letter, as Shift-A should match a Shift-A binding, but not
        # an "a" binding.
        #
        # In addition, Shift also *is* relevant when other modifiers are
        # involved. Shift-Ctrl-X should not be equivalent to Ctrl-X.
        if (modifiers == Qt.ShiftModifier and
                _is_printable(ev.key()) and
                not ev.text().isupper()):
            modifiers = Qt.KeyboardModifiers()

        # On macOS, swap Ctrl and Meta back
        # WORKAROUND for https://bugreports.qt.io/browse/QTBUG-51293
        if utils.is_mac:
            if modifiers & Qt.ControlModifier and modifiers & Qt.MetaModifier:
                pass
            elif modifiers & Qt.ControlModifier:
                modifiers &= ~Qt.ControlModifier
                modifiers |= Qt.MetaModifier
            elif modifiers & Qt.MetaModifier:
                modifiers &= ~Qt.MetaModifier
                modifiers |= Qt.ControlModifier

        keys = list(self._iter_keys())
        keys.append(key | int(modifiers))

        return self.__class__(*keys)

    def strip_modifiers(self):
        """Strip optional modifiers from keys."""
        modifiers = Qt.KeypadModifier
        keys = [key & ~modifiers for key in self._iter_keys()]
        return self.__class__(*keys)

    def with_mappings(
            self,
            mappings: typing.Mapping['KeySequence', 'KeySequence']
    ) -> 'KeySequence':
        """Get a new KeySequence with the given mappings applied."""
        keys = []
        for key in self._iter_keys():
            key_seq = KeySequence(key)
            if key_seq in mappings:
                new_seq = mappings[key_seq]
                assert len(new_seq) == 1
                key = new_seq[0].to_int()
            keys.append(key)
        return self.__class__(*keys)

    @classmethod
    def parse(cls, keystr):
        """Parse a keystring like <Ctrl-x> or xyz and return a KeySequence."""
        # pylint: disable=protected-access
        new = cls()
        strings = list(_parse_keystring(keystr))
        for sub in utils.chunk(strings, cls._MAX_LEN):
            sequence = QKeySequence(', '.join(sub))
            new._sequences.append(sequence)

        if keystr:
            assert new, keystr

        # pylint: disable=protected-access
        new._validate(keystr)
        return new<|MERGE_RESOLUTION|>--- conflicted
+++ resolved
@@ -40,57 +40,8 @@
 }
 
 
-<<<<<<< HEAD
 def _build_special_names():
     """Build _SPECIAL_NAMES dict from the special_names_str mapping below.
-=======
-def _assert_plain_key(key):
-    """Make sure this is a key without KeyboardModifiers mixed in."""
-    assert not key & Qt.KeyboardModifierMask, hex(key)
-
-
-def _assert_plain_modifier(key):
-    """Make sure this is a modifier without a key mixed in."""
-    assert not key & ~Qt.KeyboardModifierMask, hex(key)
-
-
-def _is_printable(key):
-    _assert_plain_key(key)
-    return key <= 0xff and key not in [Qt.Key_Space, 0x0]
-
-
-def is_special_hint_mode(key, modifiers):
-    """Check whether this key should clear the keychain in hint mode.
-
-    When we press "s<Escape>", we don't want <Escape> to be handled as part of
-    a key chain in hint mode.
-    """
-    _assert_plain_key(key)
-    _assert_plain_modifier(modifiers)
-    if is_modifier_key(key):
-        return False
-    return not (_is_printable(key) and
-                modifiers in [Qt.ShiftModifier, Qt.NoModifier,
-                              Qt.KeypadModifier])
-
-
-def is_special(key, modifiers):
-    """Check whether this key requires special key syntax."""
-    _assert_plain_key(key)
-    _assert_plain_modifier(modifiers)
-    return not (_is_printable(key) and
-                modifiers in [Qt.ShiftModifier, Qt.NoModifier])
-
-
-def is_modifier_key(key):
-    """Test whether the given key is a modifier.
-
-    This only considers keys which are part of Qt::KeyboardModifiers, i.e.
-    which would interrupt a key chain like "yY" when handled.
-    """
-    _assert_plain_key(key)
-    return key in _MODIFIER_MAP
->>>>>>> e720df22
 
     The reason we don't do this directly is that certain Qt versions don't have
     all the keys, so we want to ignore AttributeErrors.
@@ -212,14 +163,19 @@
     return key <= 0xff and key not in [Qt.Key_Space, 0x0]
 
 
-def _is_surrogate(key):
-    """Check if a codepoint is a UTF-16 surrogate.
-
-    UTF-16 surrogates are a reserved range of Unicode from 0xd800
-    to 0xd8ff, used to encode Unicode codepoints above the BMP
-    (Base Multilingual Plane).
-    """
-    return 0xd800 <= key <= 0xdfff
+def is_special_hint_mode(key, modifiers):
+    """Check whether this key should clear the keychain in hint mode.
+
+    When we press "s<Escape>", we don't want <Escape> to be handled as part of
+    a key chain in hint mode.
+    """
+    _assert_plain_key(key)
+    _assert_plain_modifier(modifiers)
+    if is_modifier_key(key):
+        return False
+    return not (_is_printable(key) and
+                modifiers in [Qt.ShiftModifier, Qt.NoModifier,
+                              Qt.KeypadModifier])
 
 
 def is_special(key, modifiers):
@@ -227,8 +183,7 @@
     _assert_plain_key(key)
     _assert_plain_modifier(modifiers)
     return not (_is_printable(key) and
-                modifiers in [Qt.ShiftModifier, Qt.NoModifier,
-                              Qt.KeypadModifier])
+                modifiers in [Qt.ShiftModifier, Qt.NoModifier])
 
 
 def is_modifier_key(key):
@@ -239,6 +194,16 @@
     """
     _assert_plain_key(key)
     return key in _MODIFIER_MAP
+
+
+def _is_surrogate(key):
+    """Check if a codepoint is a UTF-16 surrogate.
+
+    UTF-16 surrogates are a reserved range of Unicode from 0xd800
+    to 0xd8ff, used to encode Unicode codepoints above the BMP
+    (Base Multilingual Plane).
+    """
+    return 0xd800 <= key <= 0xdfff
 
 
 def _remap_unicode(key, text):
