--- conflicted
+++ resolved
@@ -1669,12 +1669,9 @@
         ('follow-selected', RETURN_KEYS),
         ('follow-selected -t', ['<Ctrl-Return>', '<Ctrl-Enter>']),
         ('repeat-command', ['.']),
-<<<<<<< HEAD
         ('tab-pin', ['<Ctrl-p>']),
-=======
         ('record-macro', ['q']),
         ('run-macro', ['@']),
->>>>>>> d8d7b42c
     ])),
 
     ('insert', collections.OrderedDict([
