# vim: ft=python fileencoding=utf-8 sts=4 sw=4 et:

# Copyright 2014-2017 Florian Bruhin (The Compiler) <mail@qutebrowser.org>
#
# This file is part of qutebrowser.
#
# qutebrowser is free software: you can redistribute it and/or modify
# it under the terms of the GNU General Public License as published by
# the Free Software Foundation, either version 3 of the License, or
# (at your option) any later version.
#
# qutebrowser is distributed in the hope that it will be useful,
# but WITHOUT ANY WARRANTY; without even the implied warranty of
# MERCHANTABILITY or FITNESS FOR A PARTICULAR PURPOSE.  See the
# GNU General Public License for more details.
#
# You should have received a copy of the GNU General Public License
# along with qutebrowser.  If not, see <http://www.gnu.org/licenses/>.

"""Function to return the url completion model for the `open` command."""

from qutebrowser.completion.models import (completionmodel, listcategory,
                                           histcategory)
from qutebrowser.utils import log, objreg
from qutebrowser.config import config


_URLCOL = 0
_TEXTCOL = 1


def _delete_history(data):
    urlstr = data[_URLCOL]
    log.completion.debug('Deleting history entry {}'.format(urlstr))
    hist = objreg.get('web-history')
    hist.delete_url(urlstr)


def _delete_bookmark(data):
    urlstr = data[_URLCOL]
    log.completion.debug('Deleting bookmark {}'.format(urlstr))
    bookmark_manager = objreg.get('bookmark-manager')
    bookmark_manager.delete(urlstr)


def _delete_quickmark(data):
    name = data[_TEXTCOL]
    quickmark_manager = objreg.get('quickmark-manager')
    log.completion.debug('Deleting quickmark {}'.format(name))
    quickmark_manager.delete(name)


def url():
    """A model which combines bookmarks, quickmarks and web history URLs.

    Used for the `open` command.
    """
    model = completionmodel.CompletionModel(column_widths=(40, 50, 10))

    quickmarks = ((url, name) for (name, url)
                  in objreg.get('quickmark-manager').marks.items())
    bookmarks = objreg.get('bookmark-manager').marks.items()

    model.add_category(listcategory.ListCategory(
        'Quickmarks', quickmarks, delete_func=_delete_quickmark))
    model.add_category(listcategory.ListCategory(
        'Bookmarks', bookmarks, delete_func=_delete_bookmark))

<<<<<<< HEAD
    URL_COLUMN = 0
    TEXT_COLUMN = 1
    TIME_COLUMN = 2

    COLUMN_WIDTHS = (40, 50, 10)
    DUMB_SORT = Qt.DescendingOrder

    def __init__(self, parent=None):
        super().__init__(parent)

        self.columns_to_filter = [self.URL_COLUMN, self.TEXT_COLUMN]

        self._quickmark_cat = self.new_category("Quickmarks")
        self._bookmark_cat = self.new_category("Bookmarks")
        self._history_cat = self.new_category("History")

        quickmark_manager = objreg.get('quickmark-manager')
        quickmarks = quickmark_manager.marks.items()
        for qm_name, qm_url in quickmarks:
            self.new_item(self._quickmark_cat, qm_url, qm_name)
        quickmark_manager.added.connect(
            lambda name, url: self.new_item(self._quickmark_cat, url, name))
        quickmark_manager.removed.connect(self.on_quickmark_removed)

        bookmark_manager = objreg.get('bookmark-manager')
        bookmarks = bookmark_manager.marks.items()
        for bm_url, bm_title in bookmarks:
            self.new_item(self._bookmark_cat, bm_url, bm_title)
        bookmark_manager.added.connect(
            lambda name, url: self.new_item(self._bookmark_cat, url, name))
        bookmark_manager.removed.connect(self.on_bookmark_removed)

        self._history = objreg.get('web-history')
        self._max_history = config.val.completion.web_history_max_items
        history = utils.newest_slice(self._history, self._max_history)
        for entry in history:
            if not entry.redirect:
                self._add_history_entry(entry)
        self._history.add_completion_item.connect(self.on_history_item_added)
        self._history.cleared.connect(self.on_history_cleared)

        config.instance.changed.connect(self._reformat_timestamps)

    def _fmt_atime(self, atime):
        """Format an atime to a human-readable string."""
        fmt = config.val.completion.timestamp_format
        if fmt is None:
            return ''
        try:
            dt = datetime.datetime.fromtimestamp(atime)
        except (ValueError, OSError, OverflowError):
            # Different errors which can occur for too large values...
            log.misc.error("Got invalid timestamp {}!".format(atime))
            return '(invalid)'
        else:
            return dt.strftime(fmt)

    def _remove_oldest_history(self):
        """Remove the oldest history entry."""
        self._history_cat.removeRow(0)

    def _add_history_entry(self, entry):
        """Add a new history entry to the completion."""
        self.new_item(self._history_cat, entry.url.toDisplayString(),
                      entry.title,
                      self._fmt_atime(entry.atime), sort=int(entry.atime),
                      userdata=entry.url)

        if (self._max_history != -1 and
                self._history_cat.rowCount() > self._max_history):
            self._remove_oldest_history()

    @config.change_filter('completion.timestamp_format')
    def _reformat_timestamps(self):
        """Reformat the timestamps if the config option was changed."""
        for i in range(self._history_cat.rowCount()):
            url_item = self._history_cat.child(i, self.URL_COLUMN)
            atime_item = self._history_cat.child(i, self.TIME_COLUMN)
            atime = url_item.data(base.Role.sort)
            atime_item.setText(self._fmt_atime(atime))

    @pyqtSlot(object)
    def on_history_item_added(self, entry):
        """Slot called when a new history item was added."""
        for i in range(self._history_cat.rowCount()):
            url_item = self._history_cat.child(i, self.URL_COLUMN)
            atime_item = self._history_cat.child(i, self.TIME_COLUMN)
            title_item = self._history_cat.child(i, self.TEXT_COLUMN)
            url = url_item.data(base.Role.userdata)
            if url == entry.url:
                atime_item.setText(self._fmt_atime(entry.atime))
                title_item.setText(entry.title)
                url_item.setData(int(entry.atime), base.Role.sort)
                break
        else:
            self._add_history_entry(entry)

    @pyqtSlot()
    def on_history_cleared(self):
        self._history_cat.removeRows(0, self._history_cat.rowCount())

    def _remove_item(self, data, category, column):
        """Helper function for on_quickmark_removed and on_bookmark_removed.

        Args:
            data: The item to search for.
            category: The category to search in.
            column: The column to use for matching.
        """
        for i in range(category.rowCount()):
            item = category.child(i, column)
            if item.data(Qt.DisplayRole) == data:
                category.removeRow(i)
                break

    @pyqtSlot(str)
    def on_quickmark_removed(self, name):
        """Called when a quickmark has been removed by the user.

        Args:
            name: The name of the quickmark which has been removed.
        """
        self._remove_item(name, self._quickmark_cat, self.TEXT_COLUMN)

    @pyqtSlot(str)
    def on_bookmark_removed(self, url):
        """Called when a bookmark has been removed by the user.

        Args:
            url: The url of the bookmark which has been removed.
        """
        self._remove_item(url, self._bookmark_cat, self.URL_COLUMN)

    def delete_cur_item(self, completion):
        """Delete the selected item.

        Args:
            completion: The Completion object to use.
        """
        index = completion.currentIndex()
        qtutils.ensure_valid(index)
        category = index.parent()
        index = category.child(index.row(), self.URL_COLUMN)
        url = index.data()
        qtutils.ensure_valid(category)

        if category.data() == 'Bookmarks':
            bookmark_manager = objreg.get('bookmark-manager')
            bookmark_manager.delete(url)
        elif category.data() == 'Quickmarks':
            quickmark_manager = objreg.get('quickmark-manager')
            sibling = index.sibling(index.row(), self.TEXT_COLUMN)
            qtutils.ensure_valid(sibling)
            name = sibling.data()
            quickmark_manager.delete(name)
=======
    if config.get('completion', 'web-history-max-items') != 0:
        hist_cat = histcategory.HistoryCategory(delete_func=_delete_history)
        model.add_category(hist_cat)
    return model
>>>>>>> 49b858e3
<|MERGE_RESOLUTION|>--- conflicted
+++ resolved
@@ -66,165 +66,7 @@
     model.add_category(listcategory.ListCategory(
         'Bookmarks', bookmarks, delete_func=_delete_bookmark))
 
-<<<<<<< HEAD
-    URL_COLUMN = 0
-    TEXT_COLUMN = 1
-    TIME_COLUMN = 2
-
-    COLUMN_WIDTHS = (40, 50, 10)
-    DUMB_SORT = Qt.DescendingOrder
-
-    def __init__(self, parent=None):
-        super().__init__(parent)
-
-        self.columns_to_filter = [self.URL_COLUMN, self.TEXT_COLUMN]
-
-        self._quickmark_cat = self.new_category("Quickmarks")
-        self._bookmark_cat = self.new_category("Bookmarks")
-        self._history_cat = self.new_category("History")
-
-        quickmark_manager = objreg.get('quickmark-manager')
-        quickmarks = quickmark_manager.marks.items()
-        for qm_name, qm_url in quickmarks:
-            self.new_item(self._quickmark_cat, qm_url, qm_name)
-        quickmark_manager.added.connect(
-            lambda name, url: self.new_item(self._quickmark_cat, url, name))
-        quickmark_manager.removed.connect(self.on_quickmark_removed)
-
-        bookmark_manager = objreg.get('bookmark-manager')
-        bookmarks = bookmark_manager.marks.items()
-        for bm_url, bm_title in bookmarks:
-            self.new_item(self._bookmark_cat, bm_url, bm_title)
-        bookmark_manager.added.connect(
-            lambda name, url: self.new_item(self._bookmark_cat, url, name))
-        bookmark_manager.removed.connect(self.on_bookmark_removed)
-
-        self._history = objreg.get('web-history')
-        self._max_history = config.val.completion.web_history_max_items
-        history = utils.newest_slice(self._history, self._max_history)
-        for entry in history:
-            if not entry.redirect:
-                self._add_history_entry(entry)
-        self._history.add_completion_item.connect(self.on_history_item_added)
-        self._history.cleared.connect(self.on_history_cleared)
-
-        config.instance.changed.connect(self._reformat_timestamps)
-
-    def _fmt_atime(self, atime):
-        """Format an atime to a human-readable string."""
-        fmt = config.val.completion.timestamp_format
-        if fmt is None:
-            return ''
-        try:
-            dt = datetime.datetime.fromtimestamp(atime)
-        except (ValueError, OSError, OverflowError):
-            # Different errors which can occur for too large values...
-            log.misc.error("Got invalid timestamp {}!".format(atime))
-            return '(invalid)'
-        else:
-            return dt.strftime(fmt)
-
-    def _remove_oldest_history(self):
-        """Remove the oldest history entry."""
-        self._history_cat.removeRow(0)
-
-    def _add_history_entry(self, entry):
-        """Add a new history entry to the completion."""
-        self.new_item(self._history_cat, entry.url.toDisplayString(),
-                      entry.title,
-                      self._fmt_atime(entry.atime), sort=int(entry.atime),
-                      userdata=entry.url)
-
-        if (self._max_history != -1 and
-                self._history_cat.rowCount() > self._max_history):
-            self._remove_oldest_history()
-
-    @config.change_filter('completion.timestamp_format')
-    def _reformat_timestamps(self):
-        """Reformat the timestamps if the config option was changed."""
-        for i in range(self._history_cat.rowCount()):
-            url_item = self._history_cat.child(i, self.URL_COLUMN)
-            atime_item = self._history_cat.child(i, self.TIME_COLUMN)
-            atime = url_item.data(base.Role.sort)
-            atime_item.setText(self._fmt_atime(atime))
-
-    @pyqtSlot(object)
-    def on_history_item_added(self, entry):
-        """Slot called when a new history item was added."""
-        for i in range(self._history_cat.rowCount()):
-            url_item = self._history_cat.child(i, self.URL_COLUMN)
-            atime_item = self._history_cat.child(i, self.TIME_COLUMN)
-            title_item = self._history_cat.child(i, self.TEXT_COLUMN)
-            url = url_item.data(base.Role.userdata)
-            if url == entry.url:
-                atime_item.setText(self._fmt_atime(entry.atime))
-                title_item.setText(entry.title)
-                url_item.setData(int(entry.atime), base.Role.sort)
-                break
-        else:
-            self._add_history_entry(entry)
-
-    @pyqtSlot()
-    def on_history_cleared(self):
-        self._history_cat.removeRows(0, self._history_cat.rowCount())
-
-    def _remove_item(self, data, category, column):
-        """Helper function for on_quickmark_removed and on_bookmark_removed.
-
-        Args:
-            data: The item to search for.
-            category: The category to search in.
-            column: The column to use for matching.
-        """
-        for i in range(category.rowCount()):
-            item = category.child(i, column)
-            if item.data(Qt.DisplayRole) == data:
-                category.removeRow(i)
-                break
-
-    @pyqtSlot(str)
-    def on_quickmark_removed(self, name):
-        """Called when a quickmark has been removed by the user.
-
-        Args:
-            name: The name of the quickmark which has been removed.
-        """
-        self._remove_item(name, self._quickmark_cat, self.TEXT_COLUMN)
-
-    @pyqtSlot(str)
-    def on_bookmark_removed(self, url):
-        """Called when a bookmark has been removed by the user.
-
-        Args:
-            url: The url of the bookmark which has been removed.
-        """
-        self._remove_item(url, self._bookmark_cat, self.URL_COLUMN)
-
-    def delete_cur_item(self, completion):
-        """Delete the selected item.
-
-        Args:
-            completion: The Completion object to use.
-        """
-        index = completion.currentIndex()
-        qtutils.ensure_valid(index)
-        category = index.parent()
-        index = category.child(index.row(), self.URL_COLUMN)
-        url = index.data()
-        qtutils.ensure_valid(category)
-
-        if category.data() == 'Bookmarks':
-            bookmark_manager = objreg.get('bookmark-manager')
-            bookmark_manager.delete(url)
-        elif category.data() == 'Quickmarks':
-            quickmark_manager = objreg.get('quickmark-manager')
-            sibling = index.sibling(index.row(), self.TEXT_COLUMN)
-            qtutils.ensure_valid(sibling)
-            name = sibling.data()
-            quickmark_manager.delete(name)
-=======
-    if config.get('completion', 'web-history-max-items') != 0:
+    if config.val.completion.web_history_max_items != 0:
         hist_cat = histcategory.HistoryCategory(delete_func=_delete_history)
         model.add_category(hist_cat)
-    return model
->>>>>>> 49b858e3
+    return model